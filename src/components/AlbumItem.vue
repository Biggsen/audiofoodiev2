<script setup>
import { useRouter } from 'vue-router';
import BaseButton from '@components/common/BaseButton.vue';
import { ref, computed } from 'vue';
import { useCurrentUser } from 'vuefire';
import { useAlbumsData } from '@composables/useAlbumsData';
import { useSpotifyApi } from '@composables/useSpotifyApi';
import { getLastFmLink } from '@utils/musicServiceLinks';
import { getRateYourMusicLink } from '@utils/musicServiceLinks';
import { TruckIcon, StarIcon, PlusIcon, HandThumbUpIcon, ArchiveBoxArrowDownIcon, MusicalNoteIcon, TrashIcon } from '@heroicons/vue/24/solid';
import { ClockIcon } from '@heroicons/vue/24/outline';
import RatingBar from '@components/RatingBar.vue';

const router = useRouter();
const emit = defineEmits(['added-to-collection', 'update-album', 'remove-album', 'process-album']);

const props = defineProps({
  album: {
    type: Object,
    required: true
  },
  lastFmUserName: {
    type: String,
    default: ''
  },
  hideArtist: {
    type: Boolean,
    default: false
  },
  currentPlaylist: {
    type: Object,
    default: () => ({})
  },
  isMappedAlbum: {
    type: Boolean,
    default: false
  },

  inCollection: {
    type: Boolean,
    default: true
  },
  needsUpdate: {
    type: Boolean,
    default: false
  },
  ratingData: {
    type: Object,
    default: null
  },
<<<<<<< HEAD
  lovedTrackData: {
    type: Object,
    default: null // { lovedCount, totalCount, percentage, isLoading }
=======
  showRemoveButton: {
    type: Boolean,
    default: false
  },
  showProcessingButtons: {
    type: Boolean,
    default: false
  },
  isSourcePlaylist: {
    type: Boolean,
    default: false
  },
  isProcessing: {
    type: Boolean,
    default: false
  },
  hasTerminationPlaylist: {
    type: Boolean,
    default: false
>>>>>>> c123f67a
  }
});



const displayYear = (date) => {
  return date.substring(0, 4);
};

const navigateToArtist = (artistId) => {
  router.push({ name: 'artist', params: { id: artistId } });
};



const saving = ref(false);
const error = ref(null);
const user = useCurrentUser();
const { addAlbumToCollection } = useAlbumsData();

const handleAddToCollection = async () => {
  if (!user.value || !props.album || !props.currentPlaylist?.playlistId) return;
  try {
    saving.value = true;
    error.value = null;
    await addAlbumToCollection({
      album: props.album,
      playlistId: props.currentPlaylist.playlistId
    });
    emit('added-to-collection', props.album.id);
  } catch (err) {
    console.error('Error saving album:', err);
    error.value = err.message || 'Failed to save album';
  } finally {
    saving.value = false;
  }
};

const handleUpdateAlbum = () => {
  emit('update-album', props.album);
};

const handleRemoveAlbum = () => {
  emit('remove-album', props.album);
};

const handleProcessAlbum = (action) => {
  emit('process-album', { album: props.album, action });
};

const handleYesClick = () => {
  handleProcessAlbum('yes');
};

const handleNoClick = () => {
  handleProcessAlbum('no');
};

const fallbackImage = '/placeholder.png'; // You can replace this with your own placeholder path
</script>

<template>
  <li class="album-item">
    <div class="album-image-container">
      <img :src="album.albumCover || album.images?.[1]?.url || album.images?.[0]?.url || fallbackImage" alt="" class="album-image" />
                    <div v-if="showProcessingButtons || showRemoveButton" class="hover-buttons">
                   <button 
            v-if="currentPlaylist?.nextStagePlaylistId"
            @click="handleYesClick"
            class="hover-btn yes-btn"
            title="Yes"
          >
            <MusicalNoteIcon v-if="currentPlaylist?.pipelineRole === 'source'" class="h-4 w-4" />
            <HandThumbUpIcon v-else class="h-4 w-4" />
          </button>
                   <button 
            v-if="hasTerminationPlaylist"
            @click="handleNoClick"
            class="hover-btn no-btn"
            title="No"
          >
            <ArchiveBoxArrowDownIcon class="h-4 w-4" />
          </button>
          <button 
            v-if="showRemoveButton"
            @click="handleRemoveAlbum"
            class="hover-btn remove-btn"
            title="Remove from playlist"
          >
            <TrashIcon class="h-4 w-4" />
          </button>
       </div>
    </div>
    <div v-if="!inCollection" class="add-indicator">
      <BaseButton @click="handleAddToCollection" :disabled="saving" customClass="add-to-collection-btn">
        <template #icon-left v-if="!saving"><PlusIcon class="h-4 w-4" /></template>
        <span v-if="saving">Adding...</span>
        <span v-else>Add</span>
      </BaseButton>
      <span v-if="error" class="text-xs text-red-500 mt-1">{{ error }}</span>
    </div>
    <div v-else-if="needsUpdate" class="add-indicator">
      <BaseButton @click="handleUpdateAlbum" customClass="add-to-collection-btn">
        Update
      </BaseButton>
    </div>
    <div class="album-info">
<<<<<<< HEAD
      <p v-if="album.releaseYear || album.release_date" class="album-year text-xs lg:text-sm xl:text-base">
        {{ album.releaseYear || displayYear(album.release_date) }}
      </p>
      <a
        class="album-name text-sm lg:text-base xl:text-lg cursor-pointer hover:text-blue-500 hover:underline transition-colors duration-200"
        :href="router.resolve({ 
          name: 'album', 
          params: { id: album.id },
          query: currentPlaylist && !isMappedAlbum ? { playlistId: currentPlaylist.playlistId } : undefined 
        }).href"
      >
        {{ album.name || album.albumTitle || 'Unknown Album' }}
      </a>
      <a
        v-if="!hideArtist && (album.artists?.[0]?.name || album.artistName) && (album.artistId || album.artists?.[0]?.id)"
        class="album-artist text-sm lg:text-base xl:text-lg cursor-pointer hover:text-blue-500 hover:underline transition-colors duration-200"
        :href="router.resolve({ name: 'artist', params: { id: album.artistId || album.artists?.[0]?.id } }).href"
      >
        {{ album.artists?.[0]?.name || album.artistName || 'Unknown Artist' }}
      </a>
      <span
        v-else-if="!hideArtist && (album.artists?.[0]?.name || album.artistName)"
        class="album-artist text-sm lg:text-base xl:text-lg text-delft-blue"
      >
        {{ album.artists?.[0]?.name || album.artistName || 'Unknown Artist' }}
      </span>
      
      <!-- Last.fm loved tracks percentage -->
      <div v-if="lastFmUserName && lovedTrackData" class="loved-tracks-info mt-2">
        <div v-if="lovedTrackData.isLoading" class="text-xs text-gray-500 flex items-center gap-1">
          <svg class="animate-spin h-3 w-3" xmlns="http://www.w3.org/2000/svg" fill="none" viewBox="0 0 24 24">
            <circle class="opacity-25" cx="12" cy="12" r="10" stroke="currentColor" stroke-width="4"></circle>
            <path class="opacity-75" fill="currentColor" d="m4 12a8 8 0 018-8V0C5.373 0 0 5.373 0 12h4zm2 5.291A7.962 7.962 0 014 12H0c0 3.042 1.135 5.824 3 7.938l3-2.647z"></path>
          </svg>
          <span>Loading...</span>
        </div>
        <div v-else-if="lovedTrackData.percentage > 0" class="flex items-center gap-1">
          <svg class="w-3 h-3 text-red-500" fill="currentColor" viewBox="0 0 20 20">
            <path fill-rule="evenodd" d="M3.172 5.172a4 4 0 015.656 0L10 6.343l1.172-1.171a4 4 0 115.656 5.656L10 17.657l-6.828-6.829a4 4 0 010-5.656z" clip-rule="evenodd"></path>
          </svg>
          <span class="text-xs text-delft-blue font-medium">
            {{ lovedTrackData.percentage }}% loved ({{ lovedTrackData.lovedCount }}/{{ lovedTrackData.totalCount }})
          </span>
        </div>
      </div>
=======
      <div class="flex justify-between items-start">
        <div class="flex-1">
          <p v-if="album.releaseYear || album.release_date" class="album-year text-xs lg:text-sm xl:text-base">
            {{ album.releaseYear || displayYear(album.release_date) }}
          </p>
          <a
            class="album-name text-sm lg:text-base xl:text-lg cursor-pointer hover:text-blue-500 hover:underline transition-colors duration-200"
            :href="router.resolve({ 
              name: 'album', 
              params: { id: album.id },
              query: currentPlaylist && !isMappedAlbum ? { playlistId: currentPlaylist.playlistId } : undefined 
            }).href"
          >
            {{ album.name || album.albumTitle || 'Unknown Album' }}
          </a>
          <a
            v-if="!hideArtist && (album.artists?.[0]?.name || album.artistName) && (album.artistId || album.artists?.[0]?.id)"
            class="album-artist text-sm lg:text-base xl:text-lg cursor-pointer hover:text-blue-500 hover:underline transition-colors duration-200"
            :href="router.resolve({ name: 'artist', params: { id: album.artistId || album.artists?.[0]?.id } }).href"
          >
            {{ album.artists?.[0]?.name || album.artistName || 'Unknown Artist' }}
          </a>
          <span
            v-else-if="!hideArtist && (album.artists?.[0]?.name || album.artistName)"
            class="album-artist text-sm lg:text-base xl:text-lg text-delft-blue"
          >
            {{ album.artists?.[0]?.name || album.artistName || 'Unknown Artist' }}
                     </span>
                  </div>
       </div>
>>>>>>> c123f67a
    </div>
    <!-- Simulated rating bars -->
    <div>
      <RatingBar v-if="ratingData?.category && ratingData?.category !== 'queued'" :priority="ratingData?.priority" :category="ratingData?.category" />
      <!-- Show queued indicator for queued albums -->
      <div v-else-if="ratingData?.category === 'queued'" class="h-6 py-1 flex items-center justify-start pl-2" style="width: 100%">
        <ClockIcon class="w-5 h-5 text-delft-blue" title="Queued" />
      </div>
    </div>
    <div class="album-link">
      <a
        :href="getLastFmLink({ lastFmUserName, artist: album.artists?.[0]?.name || album.artistName || '', album: album.name || album.albumTitle || '' })"
        class="lastfm-link text-sm lg:text-base xl:text-lg" target="_blank"
        >LastFM</a
      >
      <a
        :href="getRateYourMusicLink({ artist: album.artists?.[0]?.name || album.artistName || '', album: album.name || album.albumTitle || '' })"
        class="rym-link text-sm lg:text-base xl:text-lg ml-2" target="_blank"
        >RYM</a
      >
    </div>
  </li>
</template>

<style scoped>
.album-item {
  @apply bg-mindero border-2 border-delft-blue rounded-xl flex flex-col overflow-hidden relative;
  height: 100%;
}



.album-image-container {
  @apply relative;
}

.album-image {
  @apply w-full object-cover;
  aspect-ratio: 1 / 1;
}

.hover-buttons {
  @apply absolute inset-0 opacity-0 transition-opacity duration-200;
  pointer-events: none;
}

.album-image-container:hover .hover-buttons {
  @apply opacity-100;
  pointer-events: auto;
}

.hover-btn {
  @apply absolute p-2 rounded-full transition-all duration-200;
  @apply shadow-lg hover:shadow-xl;
  @apply border-2 border-white;
}

.yes-btn {
  @apply top-2 right-2;
  @apply bg-green-500 hover:bg-green-600;
  @apply text-white;
}

.no-btn {
  @apply top-2 left-2;
  @apply bg-gray-500 hover:bg-gray-600;
  @apply text-white;
}

.remove-btn {
  @apply bottom-2 left-2;
  @apply bg-red-500 hover:bg-red-600;
  @apply text-white;
}

.album-info {
  @apply p-3 flex-grow;
}

.album-year {
  @apply text-delft-blue;
}

.album-name {
  @apply font-bold leading-tight mb-1 text-delft-blue;
  display: -webkit-box;
  -webkit-line-clamp: 2;
  -webkit-box-orient: vertical;
  overflow: hidden;
}

.album-artist {
  @apply text-delft-blue leading-tight;
  display: -webkit-box;
  -webkit-line-clamp: 2;
  -webkit-box-orient: vertical;
  overflow: hidden;
}

.album-link {
  @apply bg-delft-blue p-2 mt-auto;
  display: flex;
  flex-direction: row;
  justify-content: space-evenly;
  align-items: center;
  padding-left: 2rem;
  padding-right: 2rem;
}

.rym-link {
  @apply text-white block text-center;
  display: inline;
}

.lastfm-link {
  @apply text-white block text-center;
  display: inline;
}



.add-to-collection-btn {
  @apply text-xs bg-mint text-delft-blue border border-delft-blue px-2 py-1 rounded-md hover:bg-celadon transition-colors duration-200;
  white-space: nowrap;
}

.add-indicator {
  @apply absolute top-2 right-2 flex flex-col items-center;
  z-index: 10;
}

.btn-danger {
  @apply px-2 py-1 bg-red-600 text-white rounded hover:bg-red-700 transition-colors duration-200 text-sm font-bold;
}

.btn-sm {
  @apply text-xs;
}

.btn-process {
  @apply px-2 py-1 bg-green-600 text-white rounded hover:bg-green-700 transition-colors duration-200 text-sm font-bold;
}

.btn-terminate {
  @apply px-2 py-1 bg-red-600 text-white rounded hover:bg-red-700 transition-colors duration-200 text-sm font-bold;
}
</style><|MERGE_RESOLUTION|>--- conflicted
+++ resolved
@@ -48,11 +48,10 @@
     type: Object,
     default: null
   },
-<<<<<<< HEAD
   lovedTrackData: {
     type: Object,
     default: null // { lovedCount, totalCount, percentage, isLoading }
-=======
+  },
   showRemoveButton: {
     type: Boolean,
     default: false
@@ -72,7 +71,6 @@
   hasTerminationPlaylist: {
     type: Boolean,
     default: false
->>>>>>> c123f67a
   }
 });
 
@@ -180,53 +178,6 @@
       </BaseButton>
     </div>
     <div class="album-info">
-<<<<<<< HEAD
-      <p v-if="album.releaseYear || album.release_date" class="album-year text-xs lg:text-sm xl:text-base">
-        {{ album.releaseYear || displayYear(album.release_date) }}
-      </p>
-      <a
-        class="album-name text-sm lg:text-base xl:text-lg cursor-pointer hover:text-blue-500 hover:underline transition-colors duration-200"
-        :href="router.resolve({ 
-          name: 'album', 
-          params: { id: album.id },
-          query: currentPlaylist && !isMappedAlbum ? { playlistId: currentPlaylist.playlistId } : undefined 
-        }).href"
-      >
-        {{ album.name || album.albumTitle || 'Unknown Album' }}
-      </a>
-      <a
-        v-if="!hideArtist && (album.artists?.[0]?.name || album.artistName) && (album.artistId || album.artists?.[0]?.id)"
-        class="album-artist text-sm lg:text-base xl:text-lg cursor-pointer hover:text-blue-500 hover:underline transition-colors duration-200"
-        :href="router.resolve({ name: 'artist', params: { id: album.artistId || album.artists?.[0]?.id } }).href"
-      >
-        {{ album.artists?.[0]?.name || album.artistName || 'Unknown Artist' }}
-      </a>
-      <span
-        v-else-if="!hideArtist && (album.artists?.[0]?.name || album.artistName)"
-        class="album-artist text-sm lg:text-base xl:text-lg text-delft-blue"
-      >
-        {{ album.artists?.[0]?.name || album.artistName || 'Unknown Artist' }}
-      </span>
-      
-      <!-- Last.fm loved tracks percentage -->
-      <div v-if="lastFmUserName && lovedTrackData" class="loved-tracks-info mt-2">
-        <div v-if="lovedTrackData.isLoading" class="text-xs text-gray-500 flex items-center gap-1">
-          <svg class="animate-spin h-3 w-3" xmlns="http://www.w3.org/2000/svg" fill="none" viewBox="0 0 24 24">
-            <circle class="opacity-25" cx="12" cy="12" r="10" stroke="currentColor" stroke-width="4"></circle>
-            <path class="opacity-75" fill="currentColor" d="m4 12a8 8 0 018-8V0C5.373 0 0 5.373 0 12h4zm2 5.291A7.962 7.962 0 014 12H0c0 3.042 1.135 5.824 3 7.938l3-2.647z"></path>
-          </svg>
-          <span>Loading...</span>
-        </div>
-        <div v-else-if="lovedTrackData.percentage > 0" class="flex items-center gap-1">
-          <svg class="w-3 h-3 text-red-500" fill="currentColor" viewBox="0 0 20 20">
-            <path fill-rule="evenodd" d="M3.172 5.172a4 4 0 015.656 0L10 6.343l1.172-1.171a4 4 0 115.656 5.656L10 17.657l-6.828-6.829a4 4 0 010-5.656z" clip-rule="evenodd"></path>
-          </svg>
-          <span class="text-xs text-delft-blue font-medium">
-            {{ lovedTrackData.percentage }}% loved ({{ lovedTrackData.lovedCount }}/{{ lovedTrackData.totalCount }})
-          </span>
-        </div>
-      </div>
-=======
       <div class="flex justify-between items-start">
         <div class="flex-1">
           <p v-if="album.releaseYear || album.release_date" class="album-year text-xs lg:text-sm xl:text-base">
@@ -254,10 +205,28 @@
             class="album-artist text-sm lg:text-base xl:text-lg text-delft-blue"
           >
             {{ album.artists?.[0]?.name || album.artistName || 'Unknown Artist' }}
-                     </span>
-                  </div>
-       </div>
->>>>>>> c123f67a
+          </span>
+          
+          <!-- Last.fm loved tracks percentage -->
+          <div v-if="lastFmUserName && lovedTrackData" class="loved-tracks-info mt-2">
+            <div v-if="lovedTrackData.isLoading" class="text-xs text-gray-500 flex items-center gap-1">
+              <svg class="animate-spin h-3 w-3" xmlns="http://www.w3.org/2000/svg" fill="none" viewBox="0 0 24 24">
+                <circle class="opacity-25" cx="12" cy="12" r="10" stroke="currentColor" stroke-width="4"></circle>
+                <path class="opacity-75" fill="currentColor" d="m4 12a8 8 0 018-8V0C5.373 0 0 5.373 0 12h4zm2 5.291A7.962 7.962 0 014 12H0c0 3.042 1.135 5.824 3 7.938l3-2.647z"></path>
+              </svg>
+              <span>Loading...</span>
+            </div>
+            <div v-else-if="lovedTrackData.percentage > 0" class="flex items-center gap-1">
+              <svg class="w-3 h-3 text-red-500" fill="currentColor" viewBox="0 0 20 20">
+                <path fill-rule="evenodd" d="M3.172 5.172a4 4 0 015.656 0L10 6.343l1.172-1.171a4 4 0 115.656 5.656L10 17.657l-6.828-6.829a4 4 0 010-5.656z" clip-rule="evenodd"></path>
+              </svg>
+              <span class="text-xs text-delft-blue font-medium">
+                {{ lovedTrackData.percentage }}% loved ({{ lovedTrackData.lovedCount }}/{{ lovedTrackData.totalCount }})
+              </span>
+            </div>
+          </div>
+        </div>
+      </div>
     </div>
     <!-- Simulated rating bars -->
     <div>
