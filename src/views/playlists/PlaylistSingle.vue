--- conflicted
+++ resolved
@@ -14,19 +14,16 @@
 import BaseButton from '@components/common/BaseButton.vue';
 import ErrorMessage from '@components/common/ErrorMessage.vue';
 import LoadingMessage from '@components/common/LoadingMessage.vue';
-<<<<<<< HEAD
 import { getCachedLovedTracks, calculateLovedTrackPercentage } from '@utils/lastFmUtils';
-=======
 import AlbumSearch from '@components/AlbumSearch.vue';
 import { useUserSpotifyApi } from '@composables/useUserSpotifyApi';
->>>>>>> c123f67a
 
 const route = useRoute();
 const { user, userData } = useUserData();
 const { getPlaylist, getPlaylistAlbumsWithDates, loadAlbumsBatched, loading: spotifyLoading, error: spotifyError } = useSpotifyApi();
 
 const { getCurrentPlaylistInfo, fetchAlbumsData, getAlbumDetails, updateAlbumDetails, getAlbumRatingData, addAlbumToCollection, removeAlbumFromPlaylist } = useAlbumsData();
-const { addAlbumToPlaylist, removeAlbumFromPlaylist: removeFromSpotify, loading: spotifyApiLoading, error: spotifyApiError } = useUserSpotifyApi();
+const { addAlbumToPlaylist, removeFromSpotify, loading: spotifyApiLoading, error: spotifyApiError } = useUserSpotifyApi();
 
 // Processing state
 const processingAlbum = ref(null);
@@ -288,8 +285,6 @@
     }
   });
   await updateNeedsUpdateMap();
-<<<<<<< HEAD
-  await checkAlbumMovements();
   
   // Load loved track percentages progressively
   if (userData.value?.lastFmUserName) {
@@ -301,9 +296,6 @@
       loadLovedTrackPercentagesForNewAlbums();
     }
   }
-=======
-
->>>>>>> c123f67a
 }
 
 async function handleClearCache() {
@@ -698,47 +690,27 @@
     <ErrorMessage v-else-if="error" :message="error" />
     <template v-else-if="albumData.length">
       <ul class="album-grid">
-<<<<<<< HEAD
         <AlbumItem 
           v-for="album in paginatedAlbums" 
           :key="album.id" 
           :album="album" 
           :lastFmUserName="userData?.lastFmUserName"
-          :currentPlaylist="{ playlistId: id }"
+          :currentPlaylist="playlistDoc?.data() || { playlistId: id }"
           :ratingData="album.ratingData"
           :isMappedAlbum="false"
-          :hasMoved="album.hasMoved"
           :inCollection="!!inCollectionMap[album.id]"
           :needsUpdate="needsUpdateMap[album.id]"
           :lovedTrackData="albumLovedData[album.id]"
-          @update-playlist="handleUpdatePlaylist"
+          :showRemoveButton="userData?.spotifyConnected"
+          :showProcessingButtons="userData?.spotifyConnected && !!playlistDoc?.data()?.nextStagePlaylistId"
+          :isSourcePlaylist="!!playlistDoc?.data()?.nextStagePlaylistId"
+          :hasTerminationPlaylist="!!playlistDoc?.data()?.terminationPlaylistId"
+          :isProcessing="processingAlbum === album.id"
           @added-to-collection="refreshInCollectionForAlbum"
           @update-album="handleUpdateAlbumDetails"
+          @remove-album="handleRemoveAlbum"
+          @process-album="handleProcessAlbum"
         />
-=======
-                 <AlbumItem 
-           v-for="album in paginatedAlbums" 
-           :key="album.id" 
-           :album="album" 
-           :lastFmUserName="userData?.lastFmUserName"
-           :currentPlaylist="playlistDoc?.data() || { playlistId: id }"
-           :ratingData="album.ratingData"
-           :isMappedAlbum="false"
-
-           :inCollection="!!inCollectionMap[album.id]"
-           :needsUpdate="needsUpdateMap[album.id]"
-                       :showRemoveButton="userData?.spotifyConnected"
-                        :showProcessingButtons="userData?.spotifyConnected && !!playlistDoc?.data()?.nextStagePlaylistId"
-            :isSourcePlaylist="!!playlistDoc?.data()?.nextStagePlaylistId"
-            :hasTerminationPlaylist="!!playlistDoc?.data()?.terminationPlaylistId"
-            :isProcessing="processingAlbum === album.id"
-
-           @added-to-collection="refreshInCollectionForAlbum"
-           @update-album="handleUpdateAlbumDetails"
-           @remove-album="handleRemoveAlbum"
-           @process-album="handleProcessAlbum"
-         />
->>>>>>> c123f67a
       </ul>
 
       <div v-if="showPagination" class="pagination-controls">
